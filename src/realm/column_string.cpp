--- conflicted
+++ resolved
@@ -550,11 +550,7 @@
     // Copying string data from a column to itself requires an
     // intermediate copy of the data (constr:bptree-copy-to-self).
     std::unique_ptr<char[]> buffer(new char[value.size()]); // Throws
-<<<<<<< HEAD
-    copy(value.data(), value.data()+value.size(), buffer.get());
-=======
     std::copy(value.data(), value.data()+value.size(), buffer.get());
->>>>>>> 72d7e253
     StringData copy_of_value(value.is_null() ? nullptr : buffer.get(), value.size());
 
     if (m_search_index) {
