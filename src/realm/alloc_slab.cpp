--- conflicted
+++ resolved
@@ -460,13 +460,8 @@
     // good. In this case we proceede as normal.
     if (size == 0) {
         did_create = true;
-<<<<<<< HEAD
         if (REALM_UNLIKELY(cfg.read_only))
-            throw InvalidDatabase("Read-only access to empty Realm file");
-=======
-        if (REALM_UNLIKELY(read_only))
             throw InvalidDatabase("Read-only access to empty Realm file", path);
->>>>>>> 2b8bfed7
 
         const char* data = reinterpret_cast<const char*>(&empty_file_header);
         m_file.write(data, sizeof empty_file_header); // Throws
@@ -512,11 +507,7 @@
         m_file_on_streaming_form = false; // May be updated by validate_buffer()
         if (!cfg.skip_validate) {
             // Verify the data structures
-<<<<<<< HEAD
-            validate_buffer(map.get_addr(), initial_size_of_file, top_ref, cfg.is_shared); // Throws
-=======
-            validate_buffer(map.get_addr(), size, path, top_ref, is_shared); // Throws
->>>>>>> 2b8bfed7
+            validate_buffer(map.get_addr(), initial_size_of_file, path, top_ref, cfg.is_shared); // Throws
         }
 
         if (did_create) {
@@ -529,13 +520,8 @@
             bool stored_server_sync_mode = (header->m_flags & flags_ServerSyncMode) != 0;
             if (cfg.server_sync_mode &&  !stored_server_sync_mode)
                 throw InvalidDatabase("Specified Realm file was not created with support for "
-<<<<<<< HEAD
-                                      "client/server synchronization");
+                                      "client/server synchronization", path);
             if (!cfg.server_sync_mode &&  stored_server_sync_mode)
-=======
-                                      "client/server synchronization", path);
-            if (!server_sync_mode &&  stored_server_sync_mode)
->>>>>>> 2b8bfed7
                 throw InvalidDatabase("Specified Realm file requires support for client/server "
                                       "synchronization", path);
         }
