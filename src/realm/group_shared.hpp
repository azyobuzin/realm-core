--- conflicted
+++ resolved
@@ -133,40 +133,20 @@
 ///    in progress"
 class SharedGroup {
 public:
-<<<<<<< HEAD
-    enum DurabilityLevel {
-        durability_Full,
-        durability_MemOnly,
-        durability_Async ///< Not yet supported on windows.
-    };
-=======
->>>>>>> dc042b12
 
     /// \brief Same as calling the corresponding version of open() on a instance
     /// constructed in the unattached state. Exception safety note: if the
     /// `upgrade_callback` throws, then the file will be closed properly and the
     /// upgrade will be aborted.
     explicit SharedGroup(const std::string& file, bool no_create = false,
-<<<<<<< HEAD
-                         DurabilityLevel durability = durability_Full, const char* encryption_key = nullptr,
-                         bool allow_file_format_upgrade = true,
-                         std::function<void(int, int)> upgrade_callback = std::function<void(int, int)>());
-=======
                          const SharedGroupOptions options = SharedGroupOptions());
->>>>>>> dc042b12
 
     /// \brief Same as calling the corresponding version of open() on a instance
     /// constructed in the unattached state. Exception safety note: if the
     /// `upgrade_callback` throws, then the file will be closed properly and
     /// the upgrade will be aborted.
-<<<<<<< HEAD
-    explicit SharedGroup(Replication& repl, DurabilityLevel durability = durability_Full,
-                         const char* encryption_key = nullptr, bool allow_file_format_upgrade = true,
-                         std::function<void(int, int)> upgrade_callback = std::function<void(int, int)>());
-=======
     explicit SharedGroup(Replication& repl,
                          const SharedGroupOptions options = SharedGroupOptions());
->>>>>>> dc042b12
 
     struct unattached_tag {
     };
@@ -206,17 +186,6 @@
     /// util::File::AccessError, the derived exception type is thrown. Note that
     /// InvalidDatabase is among these derived exception types.
     ///
-<<<<<<< HEAD
-    /// \throw FileFormatUpgradeRequired only if \a allow_upgrade is `false`
-    ///        and an upgrade is required.
-    void open(const std::string& file, bool no_create = false, DurabilityLevel = durability_Full,
-              const char* encryption_key = nullptr, bool allow_file_format_upgrade = true);
-
-    /// Open this group in replication mode. The specified Replication instance
-    /// must remain in existence for as long as the SharedGroup.
-    void open(Replication&, DurabilityLevel = durability_Full, const char* encryption_key = nullptr,
-              bool allow_file_format_upgrade = true);
-=======
     /// \throw FileFormatUpgradeRequired only if \a SharedGroupOptions::allow_upgrade
     /// is `false` and an upgrade is required.
     void open(const std::string& file, bool no_create = false,
@@ -225,7 +194,6 @@
     /// Open this group in replication mode. The specified Replication instance
     /// must remain in existence for as long as the SharedGroup.
     void open(Replication&, const SharedGroupOptions options = SharedGroupOptions());
->>>>>>> dc042b12
 
     /// Close any open database, returning to the unattached state.
     void close() noexcept;
@@ -762,17 +730,10 @@
 struct SharedGroup::BadVersion : std::exception {
 };
 
-<<<<<<< HEAD
-inline SharedGroup::SharedGroup(const std::string& file, bool no_create, DurabilityLevel durability,
-                                const char* encryption_key, bool allow_file_format_upgrade,
-                                std::function<void(int, int)> upgrade_callback)
-    : m_group(Group::shared_tag()), m_upgrade_callback(std::move(upgrade_callback))
-=======
 inline SharedGroup::SharedGroup(const std::string& file, bool no_create,
                                 const SharedGroupOptions options):
     m_group(Group::shared_tag()),
     m_upgrade_callback(std::move(options.upgrade_callback))
->>>>>>> dc042b12
 {
     open(file, no_create, options); // Throws
 }
@@ -781,43 +742,24 @@
 {
 }
 
-<<<<<<< HEAD
-inline SharedGroup::SharedGroup(Replication& repl, DurabilityLevel durability, const char* encryption_key,
-                                bool allow_file_format_upgrade, std::function<void(int, int)> upgrade_callback)
-    : m_group(Group::shared_tag()), m_upgrade_callback(std::move(upgrade_callback))
-=======
 inline SharedGroup::SharedGroup(Replication& repl, const SharedGroupOptions options):
     m_group(Group::shared_tag()),
     m_upgrade_callback(std::move(options.upgrade_callback))
->>>>>>> dc042b12
 {
     open(repl, options); // Throws
 }
 
-<<<<<<< HEAD
-inline void SharedGroup::open(const std::string& path, bool no_create_file, DurabilityLevel durability,
-                              const char* encryption_key, bool allow_file_format_upgrade)
-=======
 inline void SharedGroup::open(const std::string& path, bool no_create_file,
                               const SharedGroupOptions options)
->>>>>>> dc042b12
 {
     // Exception safety: Since open() is called from constructors, if it throws,
     // it must leave the file closed.
 
     bool is_backend = false;
-<<<<<<< HEAD
-    do_open(path, no_create_file, durability, is_backend, encryption_key, allow_file_format_upgrade); // Throws
-}
-
-inline void SharedGroup::open(Replication& repl, DurabilityLevel durability, const char* encryption_key,
-                              bool allow_file_format_upgrade)
-=======
     do_open(path, no_create_file, is_backend, options); // Throws
 }
 
 inline void SharedGroup::open(Replication& repl, const SharedGroupOptions options)
->>>>>>> dc042b12
 {
     // Exception safety: Since open() is called from constructors, if it throws,
     // it must leave the file closed.
@@ -830,15 +772,9 @@
     gf::set_replication(m_group, &repl);
 
     std::string file = repl.get_database_path();
-<<<<<<< HEAD
-    bool no_create = false;
-    bool is_backend = false;
-    do_open(file, no_create, durability, is_backend, encryption_key, allow_file_format_upgrade); // Throws
-=======
     bool no_create   = false;
     bool is_backend  = false;
     do_open(file, no_create, is_backend, options); // Throws
->>>>>>> dc042b12
 }
 
 inline bool SharedGroup::is_attached() const noexcept
@@ -1134,17 +1070,11 @@
     {
         bool no_create = true;
         bool is_backend = true;
-<<<<<<< HEAD
-        const char* encryption_key = nullptr;
-        bool allow_file_format_upgrade = false;
-        sg.do_open(file, no_create, durability, is_backend, encryption_key, allow_file_format_upgrade); // Throws
-=======
         SharedGroupOptions options;
         options.durability = SharedGroupOptions::Durability::Async;
         options.encryption_key = nullptr;
         options.allow_file_format_upgrade = false;
         sg.do_open(file, no_create, is_backend, options); // Throws
->>>>>>> dc042b12
     }
 
     static int get_file_format_version(const SharedGroup& sg) noexcept { return sg.get_file_format_version(); }
