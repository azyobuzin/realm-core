--- conflicted
+++ resolved
@@ -43,7 +43,7 @@
 
     void add() TIGHTDB_OVERRIDE { add(BinaryData()); }
     void add(BinaryData value);
-    void set(std::size_t ndx, BinaryData value);
+    void set(std::size_t ndx, BinaryData value, bool add_zero_term = false);
     void insert(std::size_t ndx) TIGHTDB_OVERRIDE { insert(ndx, BinaryData()); }
     void insert(std::size_t ndx, BinaryData value);
     void erase(std::size_t ndx, bool is_last) TIGHTDB_OVERRIDE;
@@ -70,19 +70,10 @@
 #endif
 
 private:
-<<<<<<< HEAD
-    static const size_t short_bin_max_size = 64;
-
-    void add(StringData value) { add_string(value); }
-    void set(std::size_t ndx, StringData value) { set_string(ndx, value); }
-    void LeafSet(std::size_t ndx, StringData value);
-    void upgrade_leaf();
-=======
     std::size_t do_get_size() const TIGHTDB_NOEXCEPT TIGHTDB_OVERRIDE { return size(); }
 
-    void add(StringData value) { add_string(value); }
-    void set(std::size_t ndx, StringData value) { set_string(ndx, value); }
->>>>>>> 031596d7
+//    void add(StringData value) { add_string(value); }
+//    void set(std::size_t ndx, StringData value) { set_string(ndx, value); }
 
     void do_insert(std::size_t ndx, BinaryData value, bool add_zero_term);
 
@@ -95,19 +86,17 @@
         bool m_add_zero_term;
     };
 
-<<<<<<< HEAD
-    bool is_big_blobs() const TIGHTDB_NOEXCEPT {
-        TIGHTDB_ASSERT(m_array->is_leaf());
-        return m_array->context_bit();
-    }
-=======
     class EraseLeafElem;
+
+    /// Root must be a leaf. Upgrades the root leaf if
+    /// necessary. Returns true if, and only if the root is a 'big
+    /// blobs' leaf upon return.
+    bool upgrade_root_leaf(std::size_t value_size);
 
 #ifdef TIGHTDB_DEBUG
     void leaf_to_dot(MemRef, ArrayParent*, std::size_t ndx_in_parent,
                      std::ostream&) const TIGHTDB_OVERRIDE;
 #endif
->>>>>>> 031596d7
 
     friend class Array;
     friend class ColumnBase;
@@ -120,8 +109,18 @@
 
 inline std::size_t ColumnBinary::size() const  TIGHTDB_NOEXCEPT
 {
-    if (root_is_leaf())
-        return static_cast<ArrayBinary*>(m_array)->size();
+    if (root_is_leaf()) {
+        bool is_big = m_array->context_bit();
+        if (!is_big) {
+            // Small blobs root leaf
+            ArrayBinary* leaf = static_cast<ArrayBinary*>(m_array);
+            return leaf->size();
+        }
+        // Big blobs root leaf
+        ArrayBigBlobs* leaf = static_cast<ArrayBigBlobs*>(m_array);
+        return leaf->size();
+    }
+    // Non-leaf root
     return m_array->get_bptree_size();
 }
 
@@ -129,20 +128,29 @@
 {
     TIGHTDB_ASSERT(ndx < size());
     if (root_is_leaf()) {
-        if (is_big_blobs())
-            return static_cast<const ArrayBigBlobs*>(m_array)->get(ndx);
-        else
-            return static_cast<const ArrayBinary*>(m_array)->get(ndx);
+        bool is_big = m_array->context_bit();
+        if (!is_big) {
+            // Small blobs root leaf
+            ArrayBinary* leaf = static_cast<ArrayBinary*>(m_array);
+            return leaf->get(ndx);
+        }
+        // Big blobs root leaf
+        ArrayBigBlobs* leaf = static_cast<ArrayBigBlobs*>(m_array);
+        return leaf->get(ndx);
     }
 
+    // Non-leaf root
     std::pair<MemRef, std::size_t> p = m_array->get_bptree_leaf(ndx);
     const char* leaf_header = p.first.m_addr;
     std::size_t ndx_in_leaf = p.second;
+    Allocator& alloc = m_array->get_alloc();
     bool is_big = Array::get_context_bit_from_header(leaf_header);
-    if (is_big)
-        return ArrayBigBlobs::get(leaf_header, ndx_in_leaf, m_array->get_alloc());
-    else
-        return ArrayBinary::get(leaf_header, ndx_in_leaf, m_array->get_alloc());
+    if (!is_big) {
+        // Small blobs
+        return ArrayBinary::get(leaf_header, ndx_in_leaf, alloc);
+    }
+    // Big blobs
+    return ArrayBigBlobs::get(leaf_header, ndx_in_leaf, alloc);
 }
 
 inline StringData ColumnBinary::get_string(std::size_t ndx) const TIGHTDB_NOEXCEPT
@@ -150,6 +158,13 @@
     BinaryData bin = get(ndx);
     TIGHTDB_ASSERT(0 < bin.size());
     return StringData(bin.data(), bin.size()-1);
+}
+
+inline void ColumnBinary::set_string(std::size_t ndx, StringData value)
+{
+    BinaryData bin(value.data(), value.size());
+    bool add_zero_term = true;
+    set(ndx, bin, add_zero_term);
 }
 
 inline void ColumnBinary::add(BinaryData value)
@@ -168,18 +183,18 @@
 
 inline void ColumnBinary::add_string(StringData value)
 {
-    BinaryData value_2(value.data(), value.size());
+    BinaryData bin(value.data(), value.size());
     bool add_zero_term = true;
-    do_insert(npos, value_2, add_zero_term);
+    do_insert(npos, bin, add_zero_term);
 }
 
 inline void ColumnBinary::insert_string(std::size_t ndx, StringData value)
 {
     TIGHTDB_ASSERT(ndx <= size());
     if (size() <= ndx) ndx = npos;
-    BinaryData value_2(value.data(), value.size());
+    BinaryData bin(value.data(), value.size());
     bool add_zero_term = true;
-    do_insert(ndx, value_2, add_zero_term);
+    do_insert(ndx, bin, add_zero_term);
 }
 
 } // namespace tightdb
